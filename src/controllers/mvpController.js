--- conflicted
+++ resolved
@@ -1,8 +1,8 @@
-const OpenAI = require('openai');
-const Anthropic = require('@anthropic-ai/sdk');
-const { GoogleGenerativeAI } = require('@google/generative-ai');
-const memoryCache = require('memory-cache');
-const { createClient } = require('@supabase/supabase-js');
+const OpenAI = require("openai");
+const Anthropic = require("@anthropic-ai/sdk");
+const { GoogleGenerativeAI } = require("@google/generative-ai");
+const memoryCache = require("memory-cache");
+const { createClient } = require("@supabase/supabase-js");
 
 // Simple in-memory storage for evaluations
 const evaluationsStore = {
@@ -11,8 +11,10 @@
 
     // Generate a unique ID for a new evaluation set
     generateId: () => {
-        return Math.random().toString(36).substring(2, 15) + 
-               Math.random().toString(36).substring(2, 15);
+        return (
+            Math.random().toString(36).substring(2, 15) +
+            Math.random().toString(36).substring(2, 15)
+        );
     },
 
     // Create a new evaluation set
@@ -23,7 +25,7 @@
             id,
             ...data,
             timestamp,
-            questions: data.questions || []
+            questions: data.questions || [],
         };
         evaluationsStore.items.set(id, newItem);
         return newItem;
@@ -41,7 +43,7 @@
 
         set.questions.push({
             ...questionData,
-            timestamp: new Date().toISOString()
+            timestamp: new Date().toISOString(),
         });
 
         // Update the set in the store
@@ -52,10 +54,10 @@
     // Get all evaluation sets (limited to most recent for now)
     getAll: (limit = 50) => {
         const items = Array.from(evaluationsStore.items.values());
-        return items.sort((a, b) => 
-            new Date(b.timestamp) - new Date(a.timestamp)
-        ).slice(0, limit);
-    }
+        return items
+            .sort((a, b) => new Date(b.timestamp) - new Date(a.timestamp))
+            .slice(0, limit);
+    },
 };
 
 // Initialize API clients
@@ -71,12 +73,17 @@
     apiKey: process.env.GEMINI_API_KEY,
     projectId: process.env.GOOGLE_CLOUD_PROJECT,
     location: process.env.GOOGLE_CLOUD_LOCATION || "us-central1",
-    apiEndpoint: process.env.VERTEX_API_ENDPOINT || "us-central1-aiplatform.googleapis.com",
-    vertexai: true
+    apiEndpoint:
+        process.env.VERTEX_API_ENDPOINT ||
+        "us-central1-aiplatform.googleapis.com",
+    vertexai: true,
 });
 
 // Supabase client setup
-const supabase = createClient(process.env.SUPABASE_URL, process.env.SUPABASE_SERVICE_ROLE_KEY);
+const supabase = createClient(
+    process.env.SUPABASE_URL,
+    process.env.SUPABASE_SERVICE_ROLE_KEY,
+);
 
 // Placeholder for the evaluator prompt from docs
 const evaluatorPromptTemplate = `
@@ -111,8 +118,8 @@
 `;
 
 // Function to get response from a model (starting with OpenAI)
-const getModelResponse = async (modelName, question, systemMessage = '') => {
-    if (modelName === 'gpt4o' || modelName === 'gpt41') {
+const getModelResponse = async (modelName, question, systemMessage = "") => {
+    if (modelName === "gpt4o" || modelName === "gpt41") {
         try {
             const messages = [];
 
@@ -126,28 +133,28 @@
 
             const completion = await openai.chat.completions.create({
                 model: "gpt-4.1", // Use GPT-4.1 for user-facing evaluation
-                messages: messages
+                messages: messages,
             });
             return completion.choices[0].message.content.trim();
         } catch (error) {
             console.error(`Error calling OpenAI API for ${modelName}:`, error);
             return "Error getting response from OpenAI";
         }
-    } else if (modelName === 'claude3') {
+    } else if (modelName === "claude3") {
         try {
             // Check if API key is set
             if (!process.env.ANTHROPIC_API_KEY) {
-                console.error('ANTHROPIC_API_KEY is not set in environment variables');
+                console.error(
+                    "ANTHROPIC_API_KEY is not set in environment variables",
+                );
                 return "Error: Anthropic API key is missing";
             }
 
             // Initialize client with explicit apiKey param
             const claudeClient = new Anthropic({
-                apiKey: process.env.ANTHROPIC_API_KEY.trim()
-            });
-
-<<<<<<< HEAD
-=======
+                apiKey: process.env.ANTHROPIC_API_KEY.trim(),
+            });
+
             const messages = [];
 
             // Add system message if provided
@@ -157,50 +164,50 @@
 
             // Add user message
             messages.push({ role: "user", content: question });
-
->>>>>>> b759a05a
             // Use only the stable model without preview features
             const response = await claudeClient.messages.create({
                 model: "claude-3-7-sonnet-latest", // Use the latest Claude 3.7 Sonnet model
                 max_tokens: 1000,
-                messages: messages
+                messages: messages,
                 // Removed thinking parameter as it may not be widely supported
             });
             return response.content[0].text;
         } catch (error) {
-            console.error(`Error calling Anthropic API for ${modelName}:`, error);
+            console.error(
+                `Error calling Anthropic API for ${modelName}:`,
+                error,
+            );
             return `Error getting response from Claude: ${error.message}`;
         }
-    } else if (modelName === 'gemini') {
+    } else if (modelName === "gemini") {
         try {
             // Initialize the model with specified Gemini version
             const model = genAI.getGenerativeModel({
-<<<<<<< HEAD
-                model: "gemini-2.5-pro-preview-03-25" // Use specified Gemini model
-            });
-
-=======
-                model: "gemini-2.5-pro-preview-03-25" // Use Gemini 2.5 Pro preview model
+                model: "gemini-2.5-pro-preview-03-25", // Use Gemini 2.5 Pro preview model
             });
 
             const contents = [];
 
             // Add system message if provided
             if (systemMessage) {
-                contents.push({ role: "system", parts: [{ text: systemMessage }] });
+                contents.push({
+                    role: "system",
+                    parts: [{ text: systemMessage }],
+                });
             }
 
             // Add user message
             contents.push({ role: "user", parts: [{ text: question }] });
-
->>>>>>> b759a05a
             // Use simple generateContent instead of chat for compatibility
             const result = await model.generateContent({
-                contents: contents
+                contents: contents,
             });
             return result.response.text();
         } catch (error) {
-            console.error(`Error calling Google Gemini API for ${modelName}:`, error);
+            console.error(
+                `Error calling Google Gemini API for ${modelName}:`,
+                error,
+            );
             return `Error getting response from Gemini 2.5: ${error.message}`;
         }
     } else {
@@ -212,17 +219,19 @@
 // Function to evaluate a response using LLM-as-judge (OpenAI)
 const evaluateResponse = async (question, referenceAnswer, modelResponse) => {
     const prompt = evaluatorPromptTemplate
-        .replace('{question}', question)
-        .replace('{reference_answer}', referenceAnswer)
-        .replace('{model_response}', modelResponse);
+        .replace("{question}", question)
+        .replace("{reference_answer}", referenceAnswer)
+        .replace("{model_response}", modelResponse);
 
     try {
         const completion = await openai.chat.completions.create({
             model: "gpt-4.1-mini", // Using GPT-4.1-mini as the judge
             messages: [{ role: "user", content: prompt }],
-            response_format: { type: "json_object" } // Ensure JSON output
-        });
-        const evaluationResult = JSON.parse(completion.choices[0].message.content);
+            response_format: { type: "json_object" }, // Ensure JSON output
+        });
+        const evaluationResult = JSON.parse(
+            completion.choices[0].message.content,
+        );
         return evaluationResult; // Should match { is_correct: boolean, reasoning: string }
     } catch (error) {
         console.error("Error calling OpenAI API for evaluation:", error);
@@ -233,10 +242,16 @@
 // Controller function for the /evaluate endpoint
 // Create a new evaluation set or add to existing one
 exports.evaluateModels = async (req, res) => {
-    const { question, referenceAnswer, models, evalSetId, systemMessage } = req.body;
+    const { question, referenceAnswer, models, evalSetId, systemMessage } =
+        req.body;
 
     if (!question || !referenceAnswer || !models) {
-        return res.status(400).json({ message: "Missing required fields: question, referenceAnswer, models" });
+        return res
+            .status(400)
+            .json({
+                message:
+                    "Missing required fields: question, referenceAnswer, models",
+            });
     }
 
     const selectedModels = Object.entries(models)
@@ -244,10 +259,14 @@
         .map(([modelName, _]) => modelName);
 
     if (selectedModels.length === 0) {
-        return res.status(400).json({ message: "No models selected for evaluation." });
-    }
-
-    console.log(`Evaluating question: "${question}" for models: ${selectedModels.join(', ')}`);
+        return res
+            .status(400)
+            .json({ message: "No models selected for evaluation." });
+    }
+
+    console.log(
+        `Evaluating question: "${question}" for models: ${selectedModels.join(", ")}`,
+    );
     if (systemMessage) {
         console.log(`Using system message: "${systemMessage}"`);
     }
@@ -256,21 +275,29 @@
         const results = [];
         for (const modelName of selectedModels) {
             console.log(`Getting response from ${modelName}...`);
-            const response = await getModelResponse(modelName, question, systemMessage);
+            const response = await getModelResponse(
+                modelName,
+                question,
+                systemMessage,
+            );
             console.log(`Evaluating response from ${modelName}...`);
-            const evaluation = await evaluateResponse(question, referenceAnswer, response);
+            const evaluation = await evaluateResponse(
+                question,
+                referenceAnswer,
+                response,
+            );
 
             const modelDisplayNames = {
-                gpt4o: 'GPT-4.1',
-                gpt41: 'GPT-4.1',
-                claude3: 'Claude 3.7',
-                gemini: 'Gemini 2.5'
+                gpt4o: "GPT-4.1",
+                gpt41: "GPT-4.1",
+                claude3: "Claude 3.7",
+                gemini: "Gemini 2.5",
             };
 
             results.push({
                 model: modelDisplayNames[modelName] || modelName,
                 response: response,
-                evaluation: evaluation
+                evaluation: evaluation,
             });
         }
 
@@ -280,7 +307,7 @@
             referenceAnswer,
             systemMessage, // Store the system message
             results,
-            timestamp: new Date().toISOString()
+            timestamp: new Date().toISOString(),
         };
 
         let evalSet;
@@ -289,13 +316,15 @@
         if (evalSetId) {
             evalSet = evaluationsStore.addQuestion(evalSetId, questionData);
             if (!evalSet) {
-                return res.status(404).json({ message: "Evaluation set not found" });
+                return res
+                    .status(404)
+                    .json({ message: "Evaluation set not found" });
             }
         } else {
             // Create a new set with this as the first question
             evalSet = evaluationsStore.create({
                 name: "Evaluation Set",
-                questions: [questionData]
+                questions: [questionData],
             });
         }
 
@@ -303,11 +332,13 @@
         res.json({
             results,
             evalSetId: evalSet.id,
-            questionCount: evalSet.questions.length
+            questionCount: evalSet.questions.length,
         });
     } catch (error) {
         console.error("Error during model evaluation process:", error);
-        res.status(500).json({ message: "Internal server error during evaluation." });
+        res.status(500).json({
+            message: "Internal server error during evaluation.",
+        });
     }
 };
 
@@ -337,15 +368,15 @@
 // Save evaluation set to Supabase and return the new ID
 exports.saveEvaluationSetToSupabase = async (evaluationSet) => {
     const { data, error } = await supabase
-        .from('evaluations')
+        .from("evaluations")
         .insert({
             name: evaluationSet.name,
             models: evaluationSet.models || [],
             questions: evaluationSet.questions || [],
             results: evaluationSet.results || {},
-            created_at: new Date().toISOString()
+            created_at: new Date().toISOString(),
         })
-        .select('id')
+        .select("id")
         .single();
     if (error) throw error;
     return data.id;
@@ -356,17 +387,19 @@
     const { id } = req.params;
     try {
         const { data, error } = await supabase
-            .from('evaluations')
-            .select('*')
-            .eq('id', id)
+            .from("evaluations")
+            .select("*")
+            .eq("id", id)
             .single();
         if (error || !data) {
-            return res.status(404).json({ message: 'Evaluation not found' });
+            return res.status(404).json({ message: "Evaluation not found" });
         }
         res.json(data);
     } catch (err) {
-        console.error('Error fetching evaluation from Supabase:', err);
-        res.status(500).json({ message: 'Failed to fetch evaluation from Supabase' });
+        console.error("Error fetching evaluation from Supabase:", err);
+        res.status(500).json({
+            message: "Failed to fetch evaluation from Supabase",
+        });
     }
 };
 
@@ -375,27 +408,45 @@
     const { questions, models, setName, systemMessage } = req.body;
 
     if (!questions || !Array.isArray(questions) || questions.length === 0) {
-        return res.status(400).json({ message: "Missing or invalid questions array" });
+        return res
+            .status(400)
+            .json({ message: "Missing or invalid questions array" });
     }
 
     if (!models || models.length === 0) {
-        return res.status(400).json({ message: "No models selected for evaluation" });
+        return res
+            .status(400)
+            .json({ message: "No models selected for evaluation" });
     }
 
     if (!setName) {
-        return res.status(400).json({ message: "Evaluation set name is required" });
+        return res
+            .status(400)
+            .json({ message: "Evaluation set name is required" });
     }
 
     // Enforce 500-character limit for question and referenceAnswer
     for (const q of questions) {
-        if ((q.question && q.question.length > 500) || (q.referenceAnswer && q.referenceAnswer.length > 500)) {
-            return res.status(400).json({ message: "Each question and reference answer must be 500 characters or fewer." });
+        if (
+            (q.question && q.question.length > 500) ||
+            (q.referenceAnswer && q.referenceAnswer.length > 500)
+        ) {
+            return res
+                .status(400)
+                .json({
+                    message:
+                        "Each question and reference answer must be 500 characters or fewer.",
+                });
         }
     }
 
     // Enforce character limit for system message if provided
     if (systemMessage && systemMessage.length > 1000) {
-        return res.status(400).json({ message: "System message must be 1000 characters or fewer." });
+        return res
+            .status(400)
+            .json({
+                message: "System message must be 1000 characters or fewer.",
+            });
     }
 
     try {
@@ -404,7 +455,7 @@
             name: setName,
             models,
             systemMessage, // Store system message at the set level
-            questions: []
+            questions: [],
         });
 
         // Process each question
@@ -418,21 +469,31 @@
             for (const modelName of models) {
                 // Measure response time
                 const responseStartTime = performance.now();
-                const response = await getModelResponse(modelName, question, systemMessage);
+                const response = await getModelResponse(
+                    modelName,
+                    question,
+                    systemMessage,
+                );
                 const responseEndTime = performance.now();
-                const responseTime = Math.round(responseEndTime - responseStartTime);
+                const responseTime = Math.round(
+                    responseEndTime - responseStartTime,
+                );
 
                 // Measure evaluation time
                 const evalStartTime = performance.now();
-                const evaluation = await evaluateResponse(question, referenceAnswer, response);
+                const evaluation = await evaluateResponse(
+                    question,
+                    referenceAnswer,
+                    response,
+                );
                 const evalEndTime = performance.now();
                 const evalTime = Math.round(evalEndTime - evalStartTime);
 
                 const modelDisplayNames = {
-                    gpt4o: 'GPT-4.1',
-                    gpt41: 'GPT-4.1',
-                    claude3: 'Claude 3.7',
-                    gemini: 'Gemini 2.5'
+                    gpt4o: "GPT-4.1",
+                    gpt41: "GPT-4.1",
+                    claude3: "Claude 3.7",
+                    gemini: "Gemini 2.5",
                 };
                 results.push({
                     model: modelDisplayNames[modelName] || modelName,
@@ -441,8 +502,8 @@
                     timings: {
                         responseTime,
                         evalTime,
-                        totalTime: responseTime + evalTime
-                    }
+                        totalTime: responseTime + evalTime,
+                    },
                 });
             }
             // Add the question with results to the evaluation set
@@ -450,7 +511,7 @@
                 question,
                 referenceAnswer,
                 results,
-                timestamp: new Date().toISOString()
+                timestamp: new Date().toISOString(),
             };
             evaluationsStore.addQuestion(evalSet.id, questionData);
         }
@@ -463,11 +524,11 @@
             systemMessage: updatedEvalSet.systemMessage,
             questions: updatedEvalSet.questions,
             results: updatedEvalSet,
-            timestamp: updatedEvalSet.timestamp
+            timestamp: updatedEvalSet.timestamp,
         });
         res.json({ ...updatedEvalSet, id: supabaseId });
     } catch (err) {
-        console.error('Error during evaluation:', err);
-        res.status(500).json({ message: 'Failed to evaluate questions' });
+        console.error("Error during evaluation:", err);
+        res.status(500).json({ message: "Failed to evaluate questions" });
     }
 };